--- conflicted
+++ resolved
@@ -4,18 +4,9 @@
 
 class TestEqualityMethods(unittest.TestCase):
 
-<<<<<<< HEAD
-=======
     def setUp(self):
         self.lexer = src.Lexer()
-        
-    def testEquals(self):
-        identifier = "=="
-        exp_result = [('==', 'STMT')]
-        result = self.lexer.lex(identifier)
-        self.assertEquals(result, exp_result)
 
->>>>>>> 738d6c76
     def testNotEquals(self):
         identifier = "<>"
         exp_result = [('<>', 'STMT')]
@@ -55,40 +46,35 @@
     def testLessThan(self):
         identifier = "<"
         exp_result = [('<', 'STMT')]
-<<<<<<< HEAD
-        result = src.lexer(identifier)
+        result = self.lexer.lex(identifier)
         self.assertEquals(result, exp_result)
 
     def testLessThan(self):
         identifier = "<"
         exp_result = [('<', 'STMT')]
-        result = src.lexer(identifier)
+        result = self.lexer.lex(identifier)
         self.assertEquals(result, exp_result)
 
     def testMOD(self):
         identifier = "MOD"
         exp_result = [('MOD', 'STMT')]
-        result = src.lexer(identifier)
+        result = self.lexer.lex(identifier)
         self.assertEqual(result, exp_result)
 
     def testNOT(self):
         identifier = "NOT"
         exp_result = [('NOT', 'STMT')]
-        result = src.lexer(identifier)
+        result = self.lexer.lex(identifier)
         self.assertEqual(result, exp_result)
 
     def testAND(self):
         identifier = "AND"
         exp_result = [('AND', 'STMT')]
-        result = src.lexer(identifier)
+        result = self.lexer.lex(identifier)
         self.assertEqual(result, exp_result)
 
     def testOR(self):
         identifier = "OR"
         exp_result = [('OR', 'STMT')]
-        result = src.lexer(identifier)
-        self.assertEqual(result, exp_result)
-=======
         result = self.lexer.lex(identifier)
-        self.assertEquals(result, exp_result)
->>>>>>> 738d6c76
+        self.assertEquals(result, exp_result)