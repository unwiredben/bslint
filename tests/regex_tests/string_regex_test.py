--- conflicted
+++ resolved
@@ -33,15 +33,9 @@
             self.assertEqual(result["token_parser_type"], const.VALUE)
 
     def testVariableAssignmentString(self):
-<<<<<<< HEAD
-        exp_result = [('myString', const.ID, const.ID, 1), ('=', const.OPERATOR, const.EQUALS, 1),
-                      ("words", const.STRING, const.VALUE, 1)]
-        result = Lexer().lex(self.string_file)
-=======
         exp_result = [Token('myString', const.ID, const.ID, 1), Token('=', const.OPERATOR, const.EQUALS, 1),
                       Token('words', const.STRING, const.VALUE, 1)]
-        result = Lexer(self.string_file).lex()
->>>>>>> b21b9de9
+        result = Lexer().lex(self.string_file)
         self.assertEqual(result[self.TOKENS], exp_result)
 
     def testDoubleQuoteString(self):
@@ -53,17 +47,9 @@
         self.assertEqual(result["token_parser_type"], const.VALUE)
 
     def testMultilineAssignment(self):
-<<<<<<< HEAD
-        exp_result = [('myString', const.ID, const.ID, 1), ('=', const.OPERATOR, const.EQUALS, 1),
-                      ("words", const.STRING, const.VALUE, 1),
-                      ('test_String', const.ID, const.ID, 2), ('=', const.OPERATOR, const.EQUALS, 2),
-                      ("this is words", const.STRING, const.VALUE, 2)]
-        result = Lexer().lex(self.multi_line_file)
-=======
         exp_result = [Token('myString', const.ID, const.ID, 1), Token('=', const.OPERATOR, const.EQUALS, 1),
                       Token("words", const.STRING, const.VALUE, 1),
                       Token('test_String', const.ID, const.ID, 2), Token('=', const.OPERATOR, const.EQUALS, 2),
                       Token("this is words", const.STRING, const.VALUE, 2)]
-        result = Lexer(self.multi_line_file).lex()
->>>>>>> b21b9de9
+        result = Lexer().lex(self.multi_line_file)
         self.assertEqual(result[self.TOKENS], exp_result)