import unittest
import bslint.constants as const
from bslint.lexer import Lexer as Lexer
import bslint.utilities.regex_handler as regex_handler
from bslint.utilities.token import Token as Token


class TestNumericRegex(unittest.TestCase):
    TOKENS = 'Tokens'

    def testInteger(self):
        identifier = "1234"
        result = regex_handler.find_match(identifier)
        self.assertEqual(result["match"].group(), identifier)
        self.assertEqual(result["token_lexer_type"], const.NUMERIC)
        self.assertEqual(result["token_parser_type"], const.VALUE)

    def testDecimal(self):
        identifier = "123.456"
        result = regex_handler.find_match(identifier)
        self.assertEqual(result["match"].group(), identifier)
        self.assertEqual(result["token_lexer_type"], const.NUMERIC)
        self.assertEqual(result["token_parser_type"], const.VALUE)

    def testIntegerWithTrailingPoints(self):
        identifier = "123."
<<<<<<< HEAD
        exp_result = [('123', const.NUMERIC, const.VALUE, 1), ('.', const.SPECIAL_OPERATOR, const.DOT, 1)]
        result = Lexer().lex(identifier)
=======
        exp_result = [Token('123', const.NUMERIC, const.VALUE, 1), Token('.', const.SPECIAL_OPERATOR, const.DOT, 1)]
        result = Lexer(identifier).lex()
>>>>>>> b21b9de9
        self.assertEqual(result[self.TOKENS], exp_result)

    def testMultipleDecimalNumbers(self):
        identifier = "123.123.123"
<<<<<<< HEAD
        exp_result = [('123.123', const.NUMERIC, const.VALUE, 1), ('.', const.SPECIAL_OPERATOR, const.DOT, 1), ('123', const.NUMERIC, const.VALUE, 1)]
        result = Lexer().lex(identifier)
=======
        exp_result = [Token('123.123', const.NUMERIC, const.VALUE, 1), Token('.', const.SPECIAL_OPERATOR, const.DOT, 1),
                      Token('123', const.NUMERIC, const.VALUE, 1)]
        result = Lexer(identifier).lex()
>>>>>>> b21b9de9
        self.assertEqual(result[self.TOKENS], exp_result)

    def testMultipleDecimalPoints(self):
        identifier = "123..123"
<<<<<<< HEAD
        exp_result = [('123', const.NUMERIC, const.VALUE, 1), ('.', const.SPECIAL_OPERATOR, const.DOT, 1), ('.', const.SPECIAL_OPERATOR, const.DOT, 1),
                      ('123', const.NUMERIC, const.VALUE, 1)]
        result = Lexer().lex(identifier)
=======
        exp_result = [Token('123', const.NUMERIC, const.VALUE, 1), Token('.', const.SPECIAL_OPERATOR, const.DOT, 1),
                      Token('.', const.SPECIAL_OPERATOR, const.DOT, 1),
                      Token('123', const.NUMERIC, const.VALUE, 1)]
        result = Lexer(identifier).lex()
>>>>>>> b21b9de9
        self.assertEqual(result[self.TOKENS], exp_result)<|MERGE_RESOLUTION|>--- conflicted
+++ resolved
@@ -24,37 +24,21 @@
 
     def testIntegerWithTrailingPoints(self):
         identifier = "123."
-<<<<<<< HEAD
-        exp_result = [('123', const.NUMERIC, const.VALUE, 1), ('.', const.SPECIAL_OPERATOR, const.DOT, 1)]
+        exp_result = [Token('123', const.NUMERIC, const.VALUE, 1), Token('.', const.SPECIAL_OPERATOR, const.DOT, 1)]
         result = Lexer().lex(identifier)
-=======
-        exp_result = [Token('123', const.NUMERIC, const.VALUE, 1), Token('.', const.SPECIAL_OPERATOR, const.DOT, 1)]
-        result = Lexer(identifier).lex()
->>>>>>> b21b9de9
         self.assertEqual(result[self.TOKENS], exp_result)
 
     def testMultipleDecimalNumbers(self):
         identifier = "123.123.123"
-<<<<<<< HEAD
-        exp_result = [('123.123', const.NUMERIC, const.VALUE, 1), ('.', const.SPECIAL_OPERATOR, const.DOT, 1), ('123', const.NUMERIC, const.VALUE, 1)]
-        result = Lexer().lex(identifier)
-=======
         exp_result = [Token('123.123', const.NUMERIC, const.VALUE, 1), Token('.', const.SPECIAL_OPERATOR, const.DOT, 1),
                       Token('123', const.NUMERIC, const.VALUE, 1)]
-        result = Lexer(identifier).lex()
->>>>>>> b21b9de9
+        result = Lexer().lex(identifier)
         self.assertEqual(result[self.TOKENS], exp_result)
 
     def testMultipleDecimalPoints(self):
         identifier = "123..123"
-<<<<<<< HEAD
-        exp_result = [('123', const.NUMERIC, const.VALUE, 1), ('.', const.SPECIAL_OPERATOR, const.DOT, 1), ('.', const.SPECIAL_OPERATOR, const.DOT, 1),
-                      ('123', const.NUMERIC, const.VALUE, 1)]
-        result = Lexer().lex(identifier)
-=======
         exp_result = [Token('123', const.NUMERIC, const.VALUE, 1), Token('.', const.SPECIAL_OPERATOR, const.DOT, 1),
                       Token('.', const.SPECIAL_OPERATOR, const.DOT, 1),
                       Token('123', const.NUMERIC, const.VALUE, 1)]
-        result = Lexer(identifier).lex()
->>>>>>> b21b9de9
+        result = Lexer().lex(identifier)
         self.assertEqual(result[self.TOKENS], exp_result)