import unittest
import src


class TestReservedWords(unittest.TestCase):

    def setUp(self):
        self.lexer = src.Lexer()
        
    def testIF(self):
        identifier = "IF"
        exp_result = [('IF', 'STMT')]
        result = self.lexer.lex(identifier)
        self.assertEquals(result, exp_result)

    def testTHEN(self):
        identifier = "THEN"
        exp_result = [('THEN', 'STMT')]
        result = self.lexer.lex(identifier)
        self.assertEquals(result, exp_result)

    def testELSE_IF(self):
        identifier = "ELSE IF"
        exp_result = [('ELSE IF', 'STMT')]
        result = self.lexer.lex(identifier)
        self.assertEquals(result, exp_result)

    def testELSE(self):
        identifier = "ELSE"
        exp_result = [('ELSE', 'STMT')]
        result = self.lexer.lex(identifier)
        self.assertEquals(result, exp_result)

    def testEND_IF(self):
        identifier = "END IF"
        exp_result = [('END IF', 'STMT')]
        result = self.lexer.lex(identifier)
        self.assertEquals(result, exp_result)

    def testFOR(self):
        identifier = "FOR"
        exp_result = [('FOR', 'STMT')]
        result = self.lexer.lex(identifier)
        self.assertEquals(result, exp_result)

    def testTO(self):
        identifier = "TO"
        exp_result = [('TO', 'STMT')]
        result = self.lexer.lex(identifier)
        self.assertEquals(result, exp_result)

<<<<<<< HEAD
=======
    def testEND(self):
        identifier = "END"
        exp_result = [('END', 'STMT')]
        result = self.lexer.lex(identifier)
        self.assertEquals(result, exp_result)

>>>>>>> 738d6c76
    def testSTEP(self):
        identifier = "STEP"
        exp_result = [('STEP', 'STMT')]
        result = self.lexer.lex(identifier)
        self.assertEquals(result, exp_result)

    def testEXIT_FOR(self):
        identifier = "EXIT FOR"
        exp_result = [('EXIT FOR', 'STMT')]
        result = self.lexer.lex(identifier)
        self.assertEquals(result, exp_result)

    def testFOR_EACH(self):
        identifier = "FOR EACH"
        exp_result = [('FOR EACH', 'STMT')]
        result = self.lexer.lex(identifier)
        self.assertEquals(result, exp_result)

    def testIN(self):
        identifier = "IN"
        exp_result = [('IN', 'STMT')]
        result = self.lexer.lex(identifier)
        self.assertEquals(result, exp_result)

    def testEND_FOR(self):
        identifier = "END FOR"
        exp_result = [('END FOR', 'STMT')]
        result = self.lexer.lex(identifier)
        self.assertEquals(result, exp_result)

    def testWHILE(self):
        identifier = "WHILE"
        exp_result = [('WHILE', 'STMT')]
        result = self.lexer.lex(identifier)
        self.assertEquals(result, exp_result)

    def testEND_WHILE(self):
        identifier = "END WHILE"
        exp_result = [('END WHILE', 'STMT')]
        result = self.lexer.lex(identifier)
        self.assertEquals(result, exp_result)

    def testEXIT_WHILE(self):
        identifier = "EXIT WHILE"
        exp_result = [('EXIT WHILE', 'STMT')]
<<<<<<< HEAD
        result = src.lexer(identifier)
        self.assertEquals(result, exp_result)

    def testFUNCTION(self):
        identifier = "FUNCTION"
        exp_result = [('FUNCTION', 'STMT')]
        result = src.lexer(identifier)
        self.assertEquals(result, exp_result)

    def testEND_FUNCTION(self):
        identifier = "END FUNCTION"
        exp_result = [('END FUNCTION', 'STMT')]
        result = src.lexer(identifier)
        self.assertEquals(result, exp_result)

    def testAS(self):
        identifier = "AS"
        exp_result = [('AS', 'STMT')]
        result = src.lexer(identifier)
        self.assertEquals(result, exp_result)

    def testRETURN(self):
        identifier = "RETURN"
        exp_result = [('RETURN', 'STMT')]
        result = src.lexer(identifier)
        self.assertEquals(result, exp_result)

    def testPRINT(self):
        identifier = "PRINT"
        exp_result = [('PRINT', 'STMT')]
        result = src.lexer(identifier)
        self.assertEquals(result, exp_result)

    def testGOTO(self):
        identifier = "GOTO"
        exp_result = [('GOTO', 'STMT')]
        result = src.lexer(identifier)
        self.assertEquals(result, exp_result)

    def testDIM(self):
        identifier = "DIM"
        exp_result = [('DIM', 'STMT')]
        result = src.lexer(identifier)
        self.assertEquals(result, exp_result)

    def testEND(self):
        identifier = "END"
        exp_result = [('END', 'STMT')]
        result = src.lexer(identifier)
        self.assertEquals(result, exp_result)

    def testSTOP(self):
        identifier = "STOP"
        exp_result = [('STOP', 'STMT')]
        result = src.lexer(identifier)
        self.assertEquals(result, exp_result)

    def testAND(self):
        identifier = "AND"
        exp_result = [('AND', 'STMT')]
        result = src.lexer(identifier)
        self.assertEquals(result, exp_result)

    def testBOX(self):
        identifier = "BOX"
        exp_result = [('BOX', 'STMT')]
        result = src.lexer(identifier)
        self.assertEquals(result, exp_result)

    def testCREATEOBJECT(self):
        identifier = "CREATEOBJECT"
        exp_result = [('CREATEOBJECT', 'STMT')]
        result = src.lexer(identifier)
        self.assertEquals(result, exp_result)

    def testEACH(self):
        identifier = "EACH"
        exp_result = [('EACH', 'STMT')]
        result = src.lexer(identifier)
        self.assertEquals(result, exp_result)

    def testENDIF(self):
        identifier = "ENDIF"
        exp_result = [('ENDIF', 'STMT')]
        result = src.lexer(identifier)
        self.assertEquals(result, exp_result)

    def testENDSUB(self):
        identifier = "ENDSUB"
        exp_result = [('ENDSUB', 'STMT')]
        result = src.lexer(identifier)
        self.assertEquals(result, exp_result)

    def testENDWHILE(self):
        identifier = "ENDWHILE"
        exp_result = [('ENDWHILE', 'STMT')]
        result = src.lexer(identifier)
        self.assertEquals(result, exp_result)

    def testEVAL(self):
        identifier = "EVAL"
        exp_result = [('EVAL', 'STMT')]
        result = src.lexer(identifier)
        self.assertEquals(result, exp_result)

    def testEXIT(self):
        identifier = "EXIT"
        exp_result = [('EXIT', 'STMT')]
        result = src.lexer(identifier)
        self.assertEquals(result, exp_result)

    def testEXITWHILE(self):
        identifier = "EXITWHILE"
        exp_result = [('EXITWHILE', 'STMT')]
        result = src.lexer(identifier)
        self.assertEquals(result, exp_result)

    def testFALSE(self):
        identifier = "FALSE"
        exp_result = [('FALSE', 'STMT')]
        result = src.lexer(identifier)
        self.assertEquals(result, exp_result)

    def testGETGLOBALAA(self):
        identifier = "GETGLOBALAA"
        exp_result = [('GETGLOBALAA', 'STMT')]
        result = src.lexer(identifier)
        self.assertEquals(result, exp_result)

    def testGETLASTRUNCOMPILEERROR(self):
        identifier = "GETLASTRUNCOMPILEERROR"
        exp_result = [('GETLASTRUNCOMPILEERROR', 'STMT')]
        result = src.lexer(identifier)
        self.assertEquals(result, exp_result)

    def testGETLASTRUNRUNTIMEERROR(self):
        identifier = "GETLASTRUNRUNTIMEERROR"
        exp_result = [('GETLASTRUNRUNTIMEERROR', 'STMT')]
        result = src.lexer(identifier)
        self.assertEquals(result, exp_result)

    def testINVALID(self):
        identifier = "INVALID"
        exp_result = [('INVALID', 'STMT')]
        result = src.lexer(identifier)
        self.assertEquals(result, exp_result)

    def testLET(self):
        identifier = "LET"
        exp_result = [('LET', 'STMT')]
        result = src.lexer(identifier)
        self.assertEquals(result, exp_result)

    def testLINE_NUM(self):
        identifier = "LINE_NUM"
        exp_result = [('LINE_NUM', 'STMT')]
        result = src.lexer(identifier)
        self.assertEquals(result, exp_result)

    def testNEXT(self):
        identifier = "NEXT"
        exp_result = [('NEXT', 'STMT')]
        result = src.lexer(identifier)
        self.assertEquals(result, exp_result)

    def testNOT(self):
        identifier = "NOT"
        exp_result = [('NOT', 'STMT')]
        result = src.lexer(identifier)
        self.assertEquals(result, exp_result)

    def testOBJFUN(self):
        identifier = "OBJFUN"
        exp_result = [('OBJFUN', 'STMT')]
        result = src.lexer(identifier)
        self.assertEquals(result, exp_result)

    def testOR(self):
        identifier = "OR"
        exp_result = [('OR', 'STMT')]
        result = src.lexer(identifier)
        self.assertEquals(result, exp_result)

    def testPOS(self):
        identifier = "POS"
        exp_result = [('POS', 'STMT')]
        result = src.lexer(identifier)
        self.assertEquals(result, exp_result)

    def testREM(self):
        identifier = "REM"
        exp_result = [('REM', 'STMT')]
        result = src.lexer(identifier)
        self.assertEquals(result, exp_result)

    def testRUN(self):
        identifier = "RUN"
        exp_result = [('RUN', 'STMT')]
        result = src.lexer(identifier)
        self.assertEquals(result, exp_result)

    def testSUB(self):
        identifier = "SUB"
        exp_result = [('SUB', 'STMT')]
        result = src.lexer(identifier)
        self.assertEquals(result, exp_result)

    def testTAB(self):
        identifier = "TAB"
        exp_result = [('TAB', 'STMT')]
        result = src.lexer(identifier)
        self.assertEquals(result, exp_result)

    def testTRUE(self):
        identifier = "TRUE"
        exp_result = [('TRUE', 'STMT')]
        result = src.lexer(identifier)
        self.assertEquals(result, exp_result)

    def testTYPE(self):
        identifier = "TYPE"
        exp_result = [('TYPE', 'STMT')]
        result = src.lexer(identifier)
        self.assertEquals(result, exp_result)

    def testMAIN(self):
        identifier = "MAIN"
        exp_result = [('MAIN', 'STMT')]
        result = src.lexer(identifier)
=======
        result = self.lexer.lex(identifier)
>>>>>>> 738d6c76
        self.assertEquals(result, exp_result)<|MERGE_RESOLUTION|>--- conflicted
+++ resolved
@@ -49,15 +49,12 @@
         result = self.lexer.lex(identifier)
         self.assertEquals(result, exp_result)
 
-<<<<<<< HEAD
-=======
     def testEND(self):
         identifier = "END"
         exp_result = [('END', 'STMT')]
         result = self.lexer.lex(identifier)
         self.assertEquals(result, exp_result)
 
->>>>>>> 738d6c76
     def testSTEP(self):
         identifier = "STEP"
         exp_result = [('STEP', 'STMT')]
@@ -103,237 +100,233 @@
     def testEXIT_WHILE(self):
         identifier = "EXIT WHILE"
         exp_result = [('EXIT WHILE', 'STMT')]
-<<<<<<< HEAD
-        result = src.lexer(identifier)
+        result = self.lexer.lex(identifier)
         self.assertEquals(result, exp_result)
 
     def testFUNCTION(self):
         identifier = "FUNCTION"
         exp_result = [('FUNCTION', 'STMT')]
-        result = src.lexer(identifier)
+        result = self.lexer.lex(identifier)
         self.assertEquals(result, exp_result)
 
     def testEND_FUNCTION(self):
         identifier = "END FUNCTION"
         exp_result = [('END FUNCTION', 'STMT')]
-        result = src.lexer(identifier)
+        result = self.lexer.lex(identifier)
         self.assertEquals(result, exp_result)
 
     def testAS(self):
         identifier = "AS"
         exp_result = [('AS', 'STMT')]
-        result = src.lexer(identifier)
+        result = self.lexer.lex(identifier)
         self.assertEquals(result, exp_result)
 
     def testRETURN(self):
         identifier = "RETURN"
         exp_result = [('RETURN', 'STMT')]
-        result = src.lexer(identifier)
+        result = self.lexer.lex(identifier)
         self.assertEquals(result, exp_result)
 
     def testPRINT(self):
         identifier = "PRINT"
         exp_result = [('PRINT', 'STMT')]
-        result = src.lexer(identifier)
+        result = self.lexer.lex(identifier)
         self.assertEquals(result, exp_result)
 
     def testGOTO(self):
         identifier = "GOTO"
         exp_result = [('GOTO', 'STMT')]
-        result = src.lexer(identifier)
+        result = self.lexer.lex(identifier)
         self.assertEquals(result, exp_result)
 
     def testDIM(self):
         identifier = "DIM"
         exp_result = [('DIM', 'STMT')]
-        result = src.lexer(identifier)
+        result = self.lexer.lex(identifier)
         self.assertEquals(result, exp_result)
 
     def testEND(self):
         identifier = "END"
         exp_result = [('END', 'STMT')]
-        result = src.lexer(identifier)
+        result = self.lexer.lex(identifier)
         self.assertEquals(result, exp_result)
 
     def testSTOP(self):
         identifier = "STOP"
         exp_result = [('STOP', 'STMT')]
-        result = src.lexer(identifier)
+        result = self.lexer.lex(identifier)
         self.assertEquals(result, exp_result)
 
     def testAND(self):
         identifier = "AND"
         exp_result = [('AND', 'STMT')]
-        result = src.lexer(identifier)
+        result = self.lexer.lex(identifier)
         self.assertEquals(result, exp_result)
 
     def testBOX(self):
         identifier = "BOX"
         exp_result = [('BOX', 'STMT')]
-        result = src.lexer(identifier)
+        result = self.lexer.lex(identifier)
         self.assertEquals(result, exp_result)
 
     def testCREATEOBJECT(self):
         identifier = "CREATEOBJECT"
         exp_result = [('CREATEOBJECT', 'STMT')]
-        result = src.lexer(identifier)
+        result = self.lexer.lex(identifier)
         self.assertEquals(result, exp_result)
 
     def testEACH(self):
         identifier = "EACH"
         exp_result = [('EACH', 'STMT')]
-        result = src.lexer(identifier)
+        result = self.lexer.lex(identifier)
         self.assertEquals(result, exp_result)
 
     def testENDIF(self):
         identifier = "ENDIF"
         exp_result = [('ENDIF', 'STMT')]
-        result = src.lexer(identifier)
+        result = self.lexer.lex(identifier)
         self.assertEquals(result, exp_result)
 
     def testENDSUB(self):
         identifier = "ENDSUB"
         exp_result = [('ENDSUB', 'STMT')]
-        result = src.lexer(identifier)
+        result = self.lexer.lex(identifier)
         self.assertEquals(result, exp_result)
 
     def testENDWHILE(self):
         identifier = "ENDWHILE"
         exp_result = [('ENDWHILE', 'STMT')]
-        result = src.lexer(identifier)
+        result = self.lexer.lex(identifier)
         self.assertEquals(result, exp_result)
 
     def testEVAL(self):
         identifier = "EVAL"
         exp_result = [('EVAL', 'STMT')]
-        result = src.lexer(identifier)
+        result = self.lexer.lex(identifier)
         self.assertEquals(result, exp_result)
 
     def testEXIT(self):
         identifier = "EXIT"
         exp_result = [('EXIT', 'STMT')]
-        result = src.lexer(identifier)
+        result = self.lexer.lex(identifier)
         self.assertEquals(result, exp_result)
 
     def testEXITWHILE(self):
         identifier = "EXITWHILE"
         exp_result = [('EXITWHILE', 'STMT')]
-        result = src.lexer(identifier)
+        result = self.lexer.lex(identifier)
         self.assertEquals(result, exp_result)
 
     def testFALSE(self):
         identifier = "FALSE"
         exp_result = [('FALSE', 'STMT')]
-        result = src.lexer(identifier)
+        result = self.lexer.lex(identifier)
         self.assertEquals(result, exp_result)
 
     def testGETGLOBALAA(self):
         identifier = "GETGLOBALAA"
         exp_result = [('GETGLOBALAA', 'STMT')]
-        result = src.lexer(identifier)
+        result = self.lexer.lex(identifier)
         self.assertEquals(result, exp_result)
 
     def testGETLASTRUNCOMPILEERROR(self):
         identifier = "GETLASTRUNCOMPILEERROR"
         exp_result = [('GETLASTRUNCOMPILEERROR', 'STMT')]
-        result = src.lexer(identifier)
+        result = self.lexer.lex(identifier)
         self.assertEquals(result, exp_result)
 
     def testGETLASTRUNRUNTIMEERROR(self):
         identifier = "GETLASTRUNRUNTIMEERROR"
         exp_result = [('GETLASTRUNRUNTIMEERROR', 'STMT')]
-        result = src.lexer(identifier)
+        result = self.lexer.lex(identifier)
         self.assertEquals(result, exp_result)
 
     def testINVALID(self):
         identifier = "INVALID"
         exp_result = [('INVALID', 'STMT')]
-        result = src.lexer(identifier)
+        result = self.lexer.lex(identifier)
         self.assertEquals(result, exp_result)
 
     def testLET(self):
         identifier = "LET"
         exp_result = [('LET', 'STMT')]
-        result = src.lexer(identifier)
+        result = self.lexer.lex(identifier)
         self.assertEquals(result, exp_result)
 
     def testLINE_NUM(self):
         identifier = "LINE_NUM"
         exp_result = [('LINE_NUM', 'STMT')]
-        result = src.lexer(identifier)
+        result = self.lexer.lex(identifier)
         self.assertEquals(result, exp_result)
 
     def testNEXT(self):
         identifier = "NEXT"
         exp_result = [('NEXT', 'STMT')]
-        result = src.lexer(identifier)
+        result = self.lexer.lex(identifier)
         self.assertEquals(result, exp_result)
 
     def testNOT(self):
         identifier = "NOT"
         exp_result = [('NOT', 'STMT')]
-        result = src.lexer(identifier)
+        result = self.lexer.lex(identifier)
         self.assertEquals(result, exp_result)
 
     def testOBJFUN(self):
         identifier = "OBJFUN"
         exp_result = [('OBJFUN', 'STMT')]
-        result = src.lexer(identifier)
+        result = self.lexer.lex(identifier)
         self.assertEquals(result, exp_result)
 
     def testOR(self):
         identifier = "OR"
         exp_result = [('OR', 'STMT')]
-        result = src.lexer(identifier)
+        result = self.lexer.lex(identifier)
         self.assertEquals(result, exp_result)
 
     def testPOS(self):
         identifier = "POS"
         exp_result = [('POS', 'STMT')]
-        result = src.lexer(identifier)
+        result = self.lexer.lex(identifier)
         self.assertEquals(result, exp_result)
 
     def testREM(self):
         identifier = "REM"
         exp_result = [('REM', 'STMT')]
-        result = src.lexer(identifier)
+        result = self.lexer.lex(identifier)
         self.assertEquals(result, exp_result)
 
     def testRUN(self):
         identifier = "RUN"
         exp_result = [('RUN', 'STMT')]
-        result = src.lexer(identifier)
+        result = self.lexer.lex(identifier)
         self.assertEquals(result, exp_result)
 
     def testSUB(self):
         identifier = "SUB"
         exp_result = [('SUB', 'STMT')]
-        result = src.lexer(identifier)
+        result = self.lexer.lex(identifier)
         self.assertEquals(result, exp_result)
 
     def testTAB(self):
         identifier = "TAB"
         exp_result = [('TAB', 'STMT')]
-        result = src.lexer(identifier)
+        result = self.lexer.lex(identifier)
         self.assertEquals(result, exp_result)
 
     def testTRUE(self):
         identifier = "TRUE"
         exp_result = [('TRUE', 'STMT')]
-        result = src.lexer(identifier)
+        result = self.lexer.lex(identifier)
         self.assertEquals(result, exp_result)
 
     def testTYPE(self):
         identifier = "TYPE"
         exp_result = [('TYPE', 'STMT')]
-        result = src.lexer(identifier)
+        result = self.lexer.lex(identifier)
         self.assertEquals(result, exp_result)
 
     def testMAIN(self):
         identifier = "MAIN"
         exp_result = [('MAIN', 'STMT')]
-        result = src.lexer(identifier)
-=======
-        result = self.lexer.lex(identifier)
->>>>>>> 738d6c76
+        result = self.lexer.lex(identifier)
         self.assertEquals(result, exp_result)