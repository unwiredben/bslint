--- conflicted
+++ resolved
@@ -44,21 +44,13 @@
             applied_common_styling = self.handle_style.apply_styling(regex_match)
 
             if applied_common_styling:
-<<<<<<< HEAD
-                token_tuple = self.handle_match.match_handler(regex_match)
-                if token_tuple is not None:
-                    self.tokens.append(token_tuple + (self.handle_style.line_number,))
-                    #self.is_valid_token = self.check_valid_token(self.preceding_token, self.tokens[-1][2])
-            if self.handle_style.end_of_statement is True:
-                self.check_valid_statement()
-=======
                 token = self.handle_match.match_handler(regex_match)
                 if token is not None:
                     token.line_number = self.handle_style.line_number
                     self.tokens.append(token)
-                    self.is_valid_token(self.preceding_token, self.tokens[-1])
-                    self.preceding_token = self.tokens[-1]
->>>>>>> b21b9de9
+                    #self.is_valid_token = self.check_valid_token(self.preceding_token, self.tokens[-1][2])
+            if self.handle_style.end_of_statement is True:
+                self.check_valid_statement()
 
     def handle_unexpected_token(self):
         end_of_line = re.match(r"(.*)\n", self.characters[self.handle_style.current_char_index:])
@@ -68,16 +60,11 @@
         self.handle_style.line_number += 1
         self.handle_style.current_char_index += len(end_of_line.group())
 
-<<<<<<< HEAD
     def check_valid_token(self, preceding_token, current_token):
         return
 
     def check_valid_statement(self):
-=======
+        return
+
     def handle_unmatched_closing_token(self, message):
-        self.error.append(err.get_message(err_const.UNMATCHED_TOKEN))
-
-    @staticmethod
-    def is_valid_token(preceding_token, current_token):
->>>>>>> b21b9de9
-        return+        self.errors.append(err.get_message(err_const.UNMATCHED_TOKEN))
