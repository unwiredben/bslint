--- conflicted
+++ resolved
@@ -39,8 +39,8 @@
         elif token_type == const.BSLINT_COMMAND:
             self.execute_BSLINT_command(match.group('command'))
         elif token_type == const.COMMENT:
-            self.warnings += filter(None, [self.execute_BSLINT_command('check_comment', {"token": match.group(),
-                                                                                         "line_number": self.line_number})])
+            self.warning_filter(self.execute_BSLINT_command('check_comment', {"token": match.group(),
+                                                                              "line_number": self.line_number}))
 
         elif token_type is not None:
             token_tuple = self.build_token(match, token_type)
@@ -65,7 +65,7 @@
         elif regex_type == const.ID:
             tuple_token = self.build_id_tuple(match, regex_type)
             print(tuple_token)
-            self.warnings.append(self.execute_BSLINT_command('spell_check', {'token' : tuple_token}))
+            self.warning_filter(self.execute_BSLINT_command('spell_check', {'token': tuple_token}))
         else:
             tuple_token = (group, regex_type)
         return tuple_token + (self.line_number,)
@@ -84,13 +84,9 @@
         return tuple_token
 
     @staticmethod
-<<<<<<< HEAD
-    def execute_BSLINT_command(command, params = {}):
+    def execute_BSLINT_command(command, params={}):
         class_name = string.capwords(command, "_").replace("_", "") + "Command"
         return getattr(src, class_name).execute(params)
 
-=======
-    def execute_BSLINT_command(command, params={}):
-        class_name = string.capwords(command, "_").replace("_", "") + "Command"
-        return getattr(src, class_name).execute(params)
->>>>>>> 66c7d4ee
+    def warning_filter(self, result):
+        self.warnings += filter(None, [result])