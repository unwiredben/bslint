--- conflicted
+++ resolved
@@ -2,6 +2,7 @@
 import Constants as const
 import src.regexs as regexs
 import src
+
 
 class Lexer:
     def __init__(self, config):
@@ -12,13 +13,10 @@
         self.current_indentation_level = 0
         self.consecutive_empty_lines = 0
         self.is_empty_line = True
-<<<<<<< HEAD
         self.bslint_command_executor = src.BSLintCommandHandler(config)
-=======
         self.skip_styling = False
         self.skip_line_command_number = -1
         self.skip_file_styling = False
->>>>>>> 3aff3635
 
     def lex(self, characters):
 
@@ -43,17 +41,10 @@
                 errors.append(("Syntax error at: " + end_of_line.group(), self.line_number))
                 self.line_number += 1
                 i += len(end_of_line.group())
-<<<<<<< HEAD
-        self.warning_filter(self.execute_bslint_command('max_line_length',
-                                                        {"line_length": self.line_length,
-                                                         "line_number": self.line_number}))
-=======
-
         if not self.skip_styling:
-            self.warning_filter(self.execute_BSLINT_command('max_line_length',
+            self.warning_filter(self.execute_bslint_command('max_line_length',
                                                             {"line_length": self.line_length,
                                                              "line_number": self.line_number}))
->>>>>>> 3aff3635
 
         if len(errors) is not 0:
             return {"Status": "Error", "Tokens": errors, "Warnings": self.warnings}
@@ -66,12 +57,11 @@
         if token_type == const.BSLINT_COMMAND:
             command_type = match.group('command')
             if command_type == "skip_line":
-                self.skip_styling = self.execute_BSLINT_command(command_type)
+                self.skip_styling = self.execute_bslint_command(command_type)
                 self.skip_line_command_number = self.line_number
             elif command_type == "skip_file":
-                self.skip_file_styling = self.execute_BSLINT_command(command_type)
+                self.skip_file_styling = self.execute_bslint_command(command_type)
 
-        #if not self.skip_file_styling:
         if self.skip_styling and self.skip_line_command_number + 2 == self.line_number:
             self.skip_styling = False
             self.skip_line_command_number = -1
@@ -121,20 +111,11 @@
                 self.warning_filter(self.execute_bslint_command('spell_check', {"token": match.group(),
                                                                                 "line_number": self.line_number,
                                                                                 "type": token_type}))
-<<<<<<< HEAD
-            else:
-                if token_type == const.PRINT_KEYWORD:
-                    self.warning_filter(self.execute_bslint_command('check_trace_free', {"line_number": self.line_number}))
-                token_tuple = self.build_token(match, token_type)
-                tokens.append(token_tuple)
-        return tokens
-=======
             elif token_type == const.ID:
-                self.warning_filter(self.execute_BSLINT_command('spell_check', {'token': match.group(), "line_number": self.line_number,
+                self.warning_filter(self.execute_bslint_command('spell_check', {'token': match.group(), "line_number": self.line_number,
                                                         "type": token_type}))
             elif token_type == const.PRINT_KEYWORD:
-                self.warning_filter(self.execute_BSLINT_command('check_trace_free', {"line_number": self.line_number}))
->>>>>>> 3aff3635
+                self.warning_filter(self.execute_bslint_command('check_trace_free', {"line_number": self.line_number}))
 
     def regex_handler(self, characters):
         for regex in regexs.List:
@@ -153,12 +134,6 @@
             tuple_token = self.build_string_tuple(match, regex_type)
         elif regex_type == const.ID:
             tuple_token = self.build_id_tuple(match, regex_type)
-<<<<<<< HEAD
-            self.warning_filter(
-                self.execute_bslint_command('spell_check', {'token': match.group(), "line_number": self.line_number,
-                                                            "type": regex_type}))
-=======
->>>>>>> 3aff3635
         else:
             tuple_token = (group, regex_type)
         return tuple_token + (self.line_number,)
