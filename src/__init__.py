from .Lexer import Lexer
from .Main import main
<<<<<<< HEAD
from .ConfigLoader import *
=======
from .BSLINT_commands.SkipLineCommand import SkipLineCommand
>>>>>>> 7c627f67
<|MERGE_RESOLUTION|>--- conflicted
+++ resolved
@@ -1,7 +1,4 @@
 from .Lexer import Lexer
 from .Main import main
-<<<<<<< HEAD
 from .ConfigLoader import *
-=======
-from .BSLINT_commands.SkipLineCommand import SkipLineCommand
->>>>>>> 7c627f67
+from .BSLINT_commands.SkipLineCommand import SkipLineCommand