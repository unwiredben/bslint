# -*- coding: utf-8 -*-


"""setup.py: setuptools control."""

import re
from setuptools import setup, find_packages

version = re.search(
    '^__version__\s*=\s*"(.*)"',
    open('src/bslint.py').read(),
    re.M
).group(1)

with open("README.rst", "rb") as f:
    long_descr = f.read().decode("utf-8")

setup(

    name = "bslint",
    packages = find_packages(exclude=["*.tests", "*.tests.*", "tests.*", "tests"]),
    package_data={'src': ['config/*.json', 'config/personal-words-list.txt']},
    entry_points = { "console_scripts": ['bslint = src.bslint:main'] },
    version = version,
    description = "A linter tool for the BrightScript language.",
    long_description = long_descr,
    author = "BSLint",
    author_email="zachary.robinson@sky.uk",
    url = "https://github.com/sky-uk/bslint",
    download_url='https://github.com/sky-uk/bslint/archive/0.2.4.tar.gz',
<<<<<<< HEAD
    )

"""
BSLint
-----
BSLint is a linter for the BrightScript language.
"""
# import re
# import ast
# from setuptools import setup
#
#
# _version_re = re.compile(r'__version__\s+=\s+(.*)')
#
# with open('flask/__init__.py', 'rb') as f:
#     version = str(ast.literal_eval(_version_re.search(
#         f.read().decode('utf-8')).group(1)))
#
#
# setup(
#     name='BSLint',
#     version=version,
#     url='https://github.com/sky-uk/bslint/',
#     license='BSD',
#     description='A linter for the BrightScript language.',
#     long_description=__doc__,
#     packages=['bslint'],
#     include_package_data=True,
#     zip_safe=False,
#     platforms='any',
#     install_requires=[
#         'pyenchant>==1.6.8'
#     ],
#     classifiers=[
#         'Development Status :: 4 - Beta',
#         'Environment :: Web Environment',
#         'Intended Audience :: Developers',
#         'License :: OSI Approved :: BSD License',
#         'Operating System :: OS Independent',
#         'Programming Language :: Python',
#         'Programming Language :: Python :: 2',
#         'Programming Language :: Python :: 2.6',
#         'Programming Language :: Python :: 2.7',
#         'Programming Language :: Python :: 3',
#         'Programming Language :: Python :: 3.3',
#         'Programming Language :: Python :: 3.4',
#         'Programming Language :: Python :: 3.5',
#         'Topic :: Internet :: WWW/HTTP :: Dynamic Content',
#         'Topic :: Software Development :: Libraries :: Python Modules'
#     ],
#     entry_points='''
#         [console_scripts]
#         flask=flask.cli:main
#     '''
# )
=======
    install_requires=['pyenchant==1.6.8'],
    )
>>>>>>> ae7f5170
<|MERGE_RESOLUTION|>--- conflicted
+++ resolved
@@ -16,7 +16,6 @@
     long_descr = f.read().decode("utf-8")
 
 setup(
-
     name = "bslint",
     packages = find_packages(exclude=["*.tests", "*.tests.*", "tests.*", "tests"]),
     package_data={'src': ['config/*.json', 'config/personal-words-list.txt']},
@@ -28,7 +27,7 @@
     author_email="zachary.robinson@sky.uk",
     url = "https://github.com/sky-uk/bslint",
     download_url='https://github.com/sky-uk/bslint/archive/0.2.4.tar.gz',
-<<<<<<< HEAD
+    install_requires=['pyenchant==1.6.8']
     )
 
 """
@@ -83,8 +82,4 @@
 #         [console_scripts]
 #         flask=flask.cli:main
 #     '''
-# )
-=======
-    install_requires=['pyenchant==1.6.8'],
-    )
->>>>>>> ae7f5170
+# )